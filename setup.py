--- conflicted
+++ resolved
@@ -8,11 +8,7 @@
 
 setup(
     name='cerulean',
-<<<<<<< HEAD
-    version='0.3.3',
-=======
     version='0.3.4',
->>>>>>> d33df9fe
     description="A Python 3 library for talking to HPC clusters and supercomputers",
     long_description=readme + '\n\n',
     author="Lourens Veen",
