--- conflicted
+++ resolved
@@ -8,11 +8,7 @@
 
 setup(
     name='cerulean',
-<<<<<<< HEAD
-    version='0.3.5',
-=======
     version='0.3.6',
->>>>>>> b0ea3d95
     description="A Python 3 library for talking to HPC clusters and supercomputers",
     long_description=readme + '\n\n',
     author="Lourens Veen",
