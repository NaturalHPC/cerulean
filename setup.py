--- conflicted
+++ resolved
@@ -8,11 +8,7 @@
 
 setup(
     name='cerulean',
-<<<<<<< HEAD
-    version='0.2.0',
-=======
     version='0.3.0',
->>>>>>> 6b549de6
     description="A Python 3 library for talking to HPC clusters and supercomputers",
     long_description=readme + '\n\n',
     author="Lourens Veen",
