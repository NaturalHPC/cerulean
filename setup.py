#!/usr/bin/env python
# -*- coding: utf-8 -*-

from setuptools import setup

with open('README.rst') as readme_file:
    readme = readme_file.read()

setup(
    name='cerulean',
<<<<<<< HEAD
    version='0.3.1',
=======
    version='0.3.2',
>>>>>>> 3386f69a
    description="A Python 3 library for talking to HPC clusters and supercomputers",
    long_description=readme + '\n\n',
    author="Lourens Veen",
    author_email='l.veen@esciencecenter.nl',
    url='https://github.com/MD-Studio/cerulean',
    packages=[
        'cerulean',
    ],
    package_dir={'cerulean':
                 'cerulean'},
    include_package_data=True,
    license="Apache Software License 2.0",
    zip_safe=False,
    keywords='cerulean',
    classifiers=[
        'Development Status :: 2 - Pre-Alpha',
        'Intended Audience :: Developers',
        'License :: OSI Approved :: Apache Software License',
        'Natural Language :: English',
        'Programming Language :: Python :: 3',
        'Programming Language :: Python :: 3.4',
        'Programming Language :: Python :: 3.5',
        'Programming Language :: Python :: 3.6',
    ],
    test_suite='tests',
    install_requires=[
        'defusedxml',
        'paramiko',
        'typing',
        'typing-extensions'
    ],
    setup_requires=[
        # dependency for `python setup.py test`
        'pytest-runner',
        # dependencies for `python setup.py build_sphinx`
        'sphinx',
        'sphinx-rtd-theme',
        'recommonmark'
    ],
    tests_require=[
        'docker',
        'docker-compose',
        'pytest',
        'pytest-cov',
        'pycodestyle',
        'sh',
    ],
    extras_require={
        'dev':  ['prospector[with_pyroma]', 'yapf', 'isort'],
    }
)<|MERGE_RESOLUTION|>--- conflicted
+++ resolved
@@ -8,11 +8,7 @@
 
 setup(
     name='cerulean',
-<<<<<<< HEAD
-    version='0.3.1',
-=======
     version='0.3.2',
->>>>>>> 3386f69a
     description="A Python 3 library for talking to HPC clusters and supercomputers",
     long_description=readme + '\n\n',
     author="Lourens Veen",
